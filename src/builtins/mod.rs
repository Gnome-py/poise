//! Building blocks for common commands like help commands or application command registration
//!
//! This file provides sample commands and utility functions like help menus or error handlers to
//! use as a starting point for the framework.

mod help;
pub use help::*;

mod register;
pub use register::*;

use crate::serenity_prelude as serenity;

/// An error handler that prints the error into the console and also into the Discord chat.
/// If the user invoked the command wrong ([`crate::FrameworkError::ArgumentParse`]), the command
/// help is displayed and the user is directed to the help menu.
///
/// Can return an error if sending the Discord error message failed. You can decide for yourself
/// how to handle this, for example:
/// ```rust,no_run
/// # async { let error: poise::FrameworkError<'_, (), &str> = todo!();
/// if let Err(e) = poise::builtins::on_error(error).await {
///     println!("Fatal error while sending error message: {}", e);
/// }
/// # };
/// ```
pub async fn on_error<U, E: std::fmt::Display + std::fmt::Debug>(
    error: crate::FrameworkError<'_, U, E>,
) -> Result<(), serenity::Error> {
    match error {
        crate::FrameworkError::Setup { error } => println!("Error in user data setup: {}", error),
        crate::FrameworkError::Listener { error, event, .. } => println!(
            "User event listener encountered an error on {} event: {}",
            event.name(),
            error
        ),
        crate::FrameworkError::Command { ctx, error } => {
            let error = error.to_string();
            ctx.say(error).await?;
        }
        crate::FrameworkError::ArgumentParse { ctx, input, error } => {
            // If we caught an argument parse error, give a helpful error message with the
            // command explanation if available
            let usage = match ctx.command().multiline_help {
                Some(multiline_help) => multiline_help(),
                None => "Please check the help menu for usage information".into(),
            };
            let response = if let Some(input) = input {
                format!(
                    "**Cannot parse `{}` as argument: {}**\n{}",
                    input, error, usage
                )
            } else {
                format!("**{}**\n{}", error, usage)
            };
            ctx.say(response).await?;
        }
        crate::FrameworkError::CommandStructureMismatch { ctx, description } => {
            println!(
                "Error: failed to deserialize interaction arguments for `/{}`: {}",
                ctx.command.name, description,
            );
        }
        crate::FrameworkError::CommandCheckFailed { ctx, error } => {
            println!(
                "A command check failed in command {} for user {}: {:?}",
                ctx.command().name,
                ctx.author().name,
                error,
            );
        }
        crate::FrameworkError::CooldownHit {
            remaining_cooldown,
            ctx,
        } => {
            let msg = format!(
                "You're too fast. Please wait {} seconds before retrying",
                remaining_cooldown.as_secs()
            );
            ctx.send(|b| b.content(msg).ephemeral(true)).await?;
        }
        crate::FrameworkError::MissingBotPermissions {
            missing_permissions,
            ctx,
        } => {
            let msg = format!(
                "Command cannot be executed because the bot is lacking permissions: {}",
                missing_permissions,
            );
            ctx.send(|b| b.content(msg).ephemeral(true)).await?;
        }
        crate::FrameworkError::MissingUserPermissions {
            missing_permissions,
            ctx,
        } => {
            let response = if let Some(missing_permissions) = missing_permissions {
                format!(
                    "You're lacking permissions for `{}{}`: {}",
                    ctx.prefix(),
                    ctx.command().name,
                    missing_permissions,
                )
            } else {
                format!(
                    "You may be lacking permissions for `{}{}`. Not executing for safety",
                    ctx.prefix(),
                    ctx.command().name,
                )
            };
            ctx.send(|b| b.content(response).ephemeral(true)).await?;
        }
        crate::FrameworkError::NotAnOwner { ctx } => {
            let response = "Only bot owners can call this command";
            ctx.send(|b| b.content(response).ephemeral(true)).await?;
        }
        crate::FrameworkError::GuildOnly { ctx } => {
            let response = "You cannot run this command in DMs.";
            ctx.send(|b| b.content(response).ephemeral(true)).await?;
        }
        crate::FrameworkError::DmOnly { ctx } => {
            let response = "You cannot run this command outside DMs.";
            ctx.send(|b| b.content(response).ephemeral(true)).await?;
        }
        crate::FrameworkError::NsfwOnly { ctx } => {
            let response = "You cannot run this command outside NSFW channels.";
            ctx.send(|b| b.content(response).ephemeral(true)).await?;
        }
        crate::FrameworkError::DynamicPrefix { error } => {
            println!("Dynamic prefix failed: {}", error);
        }
        crate::FrameworkError::__NonExhaustive => panic!(),
    }

    Ok(())
}

/// An autocomplete function that can be used for the command parameter in your help function.
///
/// See examples/framework_usage for an example
pub async fn autocomplete_command<U, E>(
    ctx: crate::Context<'_, U, E>,
    partial: String,
) -> impl Iterator<Item = String> + '_ {
    ctx.framework()
        .options()
        .commands
        .iter()
        .filter(move |cmd| cmd.name.starts_with(&partial))
        .map(|cmd| cmd.name.to_string())
}

<<<<<<< HEAD
/// Collects all commands into a [`serenity::CreateApplicationCommands`] builder, which can be used
/// to register the commands on Discord
///
/// Also see [`register_application_commands_buttons`] for a ready to use register command
///
/// ```rust,no_run
/// # use poise::serenity_prelude as serenity;
/// # async fn foo<U, E>(ctx: poise::Context<'_, U, E>) -> Result<(), serenity::Error> {
/// let commands = &ctx.framework().options().commands;
/// let create_commands = poise::builtins::create_application_commands(commands);
///
/// serenity::Command::set_global_application_commands(ctx.discord(), |b| {
///     *b = create_commands; // replace the given builder with the one prepared by poise
///     b
/// }).await?;
/// # Ok(()) }
/// ```
pub fn create_application_commands<U, E>(
    commands: &[crate::Command<U, E>],
) -> serenity::CreateApplicationCommands {
    /// We decided to extract context menu commands recursively, despite the subcommand hierarchy
    /// not being preserved. Because it's more confusing to just silently discard context menu
    /// commands if they're not top-level commands.
    /// https://discord.com/channels/381880193251409931/919310428344029265/947970605985189989
    fn recursively_add_context_menu_commands<U, E>(
        builder: &mut serenity::CreateApplicationCommands,
        command: &crate::Command<U, E>,
    ) {
        if let Some(context_menu_command) = command.create_as_context_menu_command() {
            builder.add_application_command(context_menu_command);
        }
        for subcommand in &command.subcommands {
            recursively_add_context_menu_commands(builder, subcommand);
        }
    }

    let mut commands_builder = serenity::CreateApplicationCommands::default();
    for command in commands {
        if let Some(slash_command) = command.create_as_slash_command() {
            commands_builder.add_application_command(slash_command);
        }
        recursively_add_context_menu_commands(&mut commands_builder, command);
    }
    commands_builder
}
/// _Note: you probably want [`register_application_commands_buttons`] instead; it's easier and more
/// powerful_
///
/// Wraps [`create_application_commands`] and adds a bot owner permission check and status messages.
///
/// This function is supposed to be a ready-to-use implementation for a `~register` command of your
/// bot. So if you want, you can copy paste this help message for the command:
///
/// ```text
/// Registers application commands in this guild or globally
///
/// Run with no arguments to register in guild, run with argument "global" to register globally.
/// ```
pub async fn register_application_commands<U, E>(
    ctx: crate::Context<'_, U, E>,
    global: bool,
) -> Result<(), serenity::Error> {
    let is_bot_owner = ctx.framework().options().owners.contains(&ctx.author().id);
    if !is_bot_owner {
        ctx.say("Can only be used by bot owner").await?;
        return Ok(());
    }

    let commands = &ctx.framework().options().commands;
    let commands_builder = create_application_commands(commands);

    if global {
        ctx.say(format!("Registering {} commands...", commands.len()))
            .await?;
        serenity::Command::set_global_application_commands(ctx.discord(), |b| {
            *b = commands_builder;
            b
        })
        .await?;
    } else {
        let guild_id = match ctx.guild_id() {
            Some(x) => x,
            None => {
                ctx.say("Must be called in guild").await?;
                return Ok(());
            }
        };

        ctx.say(format!("Registering {} commands...", commands.len()))
            .await?;
        guild_id
            .set_application_commands(ctx.discord(), |b| {
                *b = commands_builder;
                b
            })
            .await?;
    }

    ctx.say("Done!").await?;

    Ok(())
}

/// Spawns four buttons to register or delete application commands globally or in the current guild
///
/// Upgraded version of [`register_application_commands`]
pub async fn register_application_commands_buttons<U, E>(
    ctx: crate::Context<'_, U, E>,
) -> Result<(), serenity::Error> {
    let commands = &ctx.framework().options().commands;
    let create_commands = create_application_commands(commands);

    let is_bot_owner = ctx.framework().options().owners.contains(&ctx.author().id);
    if !is_bot_owner {
        ctx.say("Can only be used by bot owner").await?;
        return Ok(());
    }

    let mut msg = ctx
        .send(|m| {
            m.content("Choose what to do with the commands:")
                .components(|c| {
                    c.create_action_row(|r| {
                        r.create_button(|b| {
                            b.custom_id("register.global")
                                .label("Register globally")
                                .style(serenity::ButtonStyle::Primary)
                        })
                        .create_button(|b| {
                            b.custom_id("unregister.global")
                                .label("Delete globally")
                                .style(serenity::ButtonStyle::Danger)
                        })
                    })
                    .create_action_row(|r| {
                        r.create_button(|b| {
                            b.custom_id("register.guild")
                                .label("Register in guild")
                                .style(serenity::ButtonStyle::Primary)
                        })
                        .create_button(|b| {
                            b.custom_id("unregister.guild")
                                .label("Delete in guild")
                                .style(serenity::ButtonStyle::Danger)
                        })
                    })
                })
        })
        .await?
        .message()
        .await?;

    let interaction = msg
        .await_component_interaction(ctx.discord())
        .author_id(ctx.author().id)
        .await;
    msg.edit(ctx.discord(), |b| b.components(|b| b)).await?; // remove buttons after button press
    let pressed_button_id = match &interaction {
        Some(m) => &m.data.custom_id,
        None => {
            ctx.say("You didn't interact in time").await?;
            return Ok(());
        }
    };

    let (register, global) = match &**pressed_button_id {
        "register.global" => (true, true),
        "unregister.global" => (false, true),
        "register.guild" => (true, false),
        "unregister.guild" => (false, false),
        other => {
            log::warn!("unknown register button ID: {:?}", other);
            return Ok(());
        }
    };

    if global {
        if register {
            ctx.say(format!("Registering {} global commands...", commands.len()))
                .await?;
            serenity::Command::set_global_application_commands(ctx.discord(), |b| {
                *b = create_commands;
                b
            })
            .await?;
        } else {
            ctx.say("Unregistering global commands...").await?;
            serenity::Command::set_global_application_commands(ctx.discord(), |b| b)
                .await?;
        }
    } else {
        let guild_id = match ctx.guild_id() {
            Some(x) => x,
            None => {
                ctx.say("Must be called in guild").await?;
                return Ok(());
            }
        };
        if register {
            ctx.say(format!("Registering {} guild commands...", commands.len()))
                .await?;
            guild_id
                .set_application_commands(ctx.discord(), |b| {
                    *b = create_commands;
                    b
                })
                .await?;
        } else {
            ctx.say("Unregistering guild commands...").await?;
            guild_id
                .set_application_commands(ctx.discord(), |b| b)
                .await?;
        }
    }

    ctx.say("Done!").await?;
    Ok(())
}

=======
>>>>>>> 3be261d2
/// Lists servers of which the bot is a member of, including their member counts, sorted
/// descendingly by member count.
///
/// Non-[public](https://support.discord.com/hc/en-us/articles/360030843331-Enabling-Server-Discovery)
/// guilds are hidden to preserve privacy. When the command is invoked by the bot
/// owner as an application command, the response will be made ephemeral and private guilds are
/// unhidden.
///
/// Example:
/// > I am currently in three servers!
/// > - **A public server** (7123 members)
/// > - [3 private servers with 456 members total]
#[cfg(feature = "cache")]
pub async fn servers<U, E>(ctx: crate::Context<'_, U, E>) -> Result<(), serenity::Error> {
    let mut show_private_guilds = false;
    if let crate::Context::Application(_) = ctx {
        if let Ok(app) = ctx.discord().http.get_current_application_info().await {
            if app.owner.id == ctx.author().id {
                show_private_guilds = true;
            }
        }
    }

    /// Stores details of a guild for the purposes of listing it in the bot guild list
    struct Guild {
        /// Name of the guild
        name: String,
        /// Number of members in the guild
        num_members: u64,
        /// Whether the guild is public
        is_public: bool,
    }

    let guild_ids = ctx.discord().cache.guilds();
    let mut guilds = guild_ids
        .into_iter()
        .filter_map(|guild_id| {
            ctx.discord().cache.guild_field(guild_id, |guild| Guild {
                name: guild.name.clone(),
                num_members: guild.member_count,
                is_public: guild.features.iter().any(|x| x == "DISCOVERABLE"),
            })
        })
        .collect::<Vec<_>>();
    guilds.sort_by_key(|guild| u64::MAX - guild.num_members); // descending sort

    let mut num_private_guilds = 0;
    let mut num_private_guild_members = 0;
    let mut response = format!("I am currently in {} servers!\n", guilds.len());
    for guild in guilds {
        if guild.is_public || show_private_guilds {
            response += &format!("- **{}** ({} members)\n", guild.name, guild.num_members);
        } else {
            num_private_guilds += 1;
            num_private_guild_members += guild.num_members;
        }
    }
    if num_private_guilds > 0 {
        response += &format!(
            "- [{} private servers with {} members total]\n",
            num_private_guilds, num_private_guild_members
        );
    }

    if show_private_guilds {
        response += "\n_Showing private guilds because you are the bot owner_\n";
    }

    ctx.send(|b| b.content(response).ephemeral(show_private_guilds))
        .await?;

    Ok(())
}<|MERGE_RESOLUTION|>--- conflicted
+++ resolved
@@ -149,228 +149,6 @@
         .map(|cmd| cmd.name.to_string())
 }
 
-<<<<<<< HEAD
-/// Collects all commands into a [`serenity::CreateApplicationCommands`] builder, which can be used
-/// to register the commands on Discord
-///
-/// Also see [`register_application_commands_buttons`] for a ready to use register command
-///
-/// ```rust,no_run
-/// # use poise::serenity_prelude as serenity;
-/// # async fn foo<U, E>(ctx: poise::Context<'_, U, E>) -> Result<(), serenity::Error> {
-/// let commands = &ctx.framework().options().commands;
-/// let create_commands = poise::builtins::create_application_commands(commands);
-///
-/// serenity::Command::set_global_application_commands(ctx.discord(), |b| {
-///     *b = create_commands; // replace the given builder with the one prepared by poise
-///     b
-/// }).await?;
-/// # Ok(()) }
-/// ```
-pub fn create_application_commands<U, E>(
-    commands: &[crate::Command<U, E>],
-) -> serenity::CreateApplicationCommands {
-    /// We decided to extract context menu commands recursively, despite the subcommand hierarchy
-    /// not being preserved. Because it's more confusing to just silently discard context menu
-    /// commands if they're not top-level commands.
-    /// https://discord.com/channels/381880193251409931/919310428344029265/947970605985189989
-    fn recursively_add_context_menu_commands<U, E>(
-        builder: &mut serenity::CreateApplicationCommands,
-        command: &crate::Command<U, E>,
-    ) {
-        if let Some(context_menu_command) = command.create_as_context_menu_command() {
-            builder.add_application_command(context_menu_command);
-        }
-        for subcommand in &command.subcommands {
-            recursively_add_context_menu_commands(builder, subcommand);
-        }
-    }
-
-    let mut commands_builder = serenity::CreateApplicationCommands::default();
-    for command in commands {
-        if let Some(slash_command) = command.create_as_slash_command() {
-            commands_builder.add_application_command(slash_command);
-        }
-        recursively_add_context_menu_commands(&mut commands_builder, command);
-    }
-    commands_builder
-}
-/// _Note: you probably want [`register_application_commands_buttons`] instead; it's easier and more
-/// powerful_
-///
-/// Wraps [`create_application_commands`] and adds a bot owner permission check and status messages.
-///
-/// This function is supposed to be a ready-to-use implementation for a `~register` command of your
-/// bot. So if you want, you can copy paste this help message for the command:
-///
-/// ```text
-/// Registers application commands in this guild or globally
-///
-/// Run with no arguments to register in guild, run with argument "global" to register globally.
-/// ```
-pub async fn register_application_commands<U, E>(
-    ctx: crate::Context<'_, U, E>,
-    global: bool,
-) -> Result<(), serenity::Error> {
-    let is_bot_owner = ctx.framework().options().owners.contains(&ctx.author().id);
-    if !is_bot_owner {
-        ctx.say("Can only be used by bot owner").await?;
-        return Ok(());
-    }
-
-    let commands = &ctx.framework().options().commands;
-    let commands_builder = create_application_commands(commands);
-
-    if global {
-        ctx.say(format!("Registering {} commands...", commands.len()))
-            .await?;
-        serenity::Command::set_global_application_commands(ctx.discord(), |b| {
-            *b = commands_builder;
-            b
-        })
-        .await?;
-    } else {
-        let guild_id = match ctx.guild_id() {
-            Some(x) => x,
-            None => {
-                ctx.say("Must be called in guild").await?;
-                return Ok(());
-            }
-        };
-
-        ctx.say(format!("Registering {} commands...", commands.len()))
-            .await?;
-        guild_id
-            .set_application_commands(ctx.discord(), |b| {
-                *b = commands_builder;
-                b
-            })
-            .await?;
-    }
-
-    ctx.say("Done!").await?;
-
-    Ok(())
-}
-
-/// Spawns four buttons to register or delete application commands globally or in the current guild
-///
-/// Upgraded version of [`register_application_commands`]
-pub async fn register_application_commands_buttons<U, E>(
-    ctx: crate::Context<'_, U, E>,
-) -> Result<(), serenity::Error> {
-    let commands = &ctx.framework().options().commands;
-    let create_commands = create_application_commands(commands);
-
-    let is_bot_owner = ctx.framework().options().owners.contains(&ctx.author().id);
-    if !is_bot_owner {
-        ctx.say("Can only be used by bot owner").await?;
-        return Ok(());
-    }
-
-    let mut msg = ctx
-        .send(|m| {
-            m.content("Choose what to do with the commands:")
-                .components(|c| {
-                    c.create_action_row(|r| {
-                        r.create_button(|b| {
-                            b.custom_id("register.global")
-                                .label("Register globally")
-                                .style(serenity::ButtonStyle::Primary)
-                        })
-                        .create_button(|b| {
-                            b.custom_id("unregister.global")
-                                .label("Delete globally")
-                                .style(serenity::ButtonStyle::Danger)
-                        })
-                    })
-                    .create_action_row(|r| {
-                        r.create_button(|b| {
-                            b.custom_id("register.guild")
-                                .label("Register in guild")
-                                .style(serenity::ButtonStyle::Primary)
-                        })
-                        .create_button(|b| {
-                            b.custom_id("unregister.guild")
-                                .label("Delete in guild")
-                                .style(serenity::ButtonStyle::Danger)
-                        })
-                    })
-                })
-        })
-        .await?
-        .message()
-        .await?;
-
-    let interaction = msg
-        .await_component_interaction(ctx.discord())
-        .author_id(ctx.author().id)
-        .await;
-    msg.edit(ctx.discord(), |b| b.components(|b| b)).await?; // remove buttons after button press
-    let pressed_button_id = match &interaction {
-        Some(m) => &m.data.custom_id,
-        None => {
-            ctx.say("You didn't interact in time").await?;
-            return Ok(());
-        }
-    };
-
-    let (register, global) = match &**pressed_button_id {
-        "register.global" => (true, true),
-        "unregister.global" => (false, true),
-        "register.guild" => (true, false),
-        "unregister.guild" => (false, false),
-        other => {
-            log::warn!("unknown register button ID: {:?}", other);
-            return Ok(());
-        }
-    };
-
-    if global {
-        if register {
-            ctx.say(format!("Registering {} global commands...", commands.len()))
-                .await?;
-            serenity::Command::set_global_application_commands(ctx.discord(), |b| {
-                *b = create_commands;
-                b
-            })
-            .await?;
-        } else {
-            ctx.say("Unregistering global commands...").await?;
-            serenity::Command::set_global_application_commands(ctx.discord(), |b| b)
-                .await?;
-        }
-    } else {
-        let guild_id = match ctx.guild_id() {
-            Some(x) => x,
-            None => {
-                ctx.say("Must be called in guild").await?;
-                return Ok(());
-            }
-        };
-        if register {
-            ctx.say(format!("Registering {} guild commands...", commands.len()))
-                .await?;
-            guild_id
-                .set_application_commands(ctx.discord(), |b| {
-                    *b = create_commands;
-                    b
-                })
-                .await?;
-        } else {
-            ctx.say("Unregistering guild commands...").await?;
-            guild_id
-                .set_application_commands(ctx.discord(), |b| b)
-                .await?;
-        }
-    }
-
-    ctx.say("Done!").await?;
-    Ok(())
-}
-
-=======
->>>>>>> 3be261d2
 /// Lists servers of which the bot is a member of, including their member counts, sorted
 /// descendingly by member count.
 ///
