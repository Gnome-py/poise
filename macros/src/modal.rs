--- conflicted
+++ resolved
@@ -102,19 +102,9 @@
     Ok(quote::quote! { const _: () = {
         use poise::serenity_prelude as serenity;
         impl #impl_generics poise::Modal for #struct_ident #ty_generics #where_clause {
-<<<<<<< HEAD
-            fn create(mut defaults: Option<Self>) -> serenity::CreateInteractionResponse {
-                serenity::CreateInteractionResponse::Modal(serenity::CreateModal::new().custom_id("0").title(#modal_title).components(vec![#( #builders )*])
+            fn create(mut defaults: Option<Self>, custom_id: String) -> serenity::CreateInteractionResponse {
+                serenity::CreateInteractionResponse::Modal(serenity::CreateModal::new().custom_id(custom_id).title(#modal_title).components(vec![#( #builders )*])
                 )
-=======
-            fn create(mut defaults: Option<Self>, custom_id: String) -> serenity::CreateInteractionResponse<'static> {
-                let mut b = serenity::CreateInteractionResponse::default();
-                b.kind(serenity::InteractionResponseType::Modal);
-                b.interaction_response_data(|b| {
-                    b.custom_id(custom_id).title(#modal_title).components(|b| b #( #builders )* )
-                });
-                b
->>>>>>> 00b145c2
             }
 
             fn parse(mut data: serenity::ModalInteractionData) -> ::std::result::Result<Self, &'static str> {
