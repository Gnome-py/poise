//! On request of a user, a system to store data across all phases of a single command invocation
//! was added. See the invocation_data and set_invocation_data methods on Context
//!
//! This module has a test command which stores a dummy payload to check that this string is
//! available in all phases of command execution

type Error = &'static str;
type Context<'a> = poise::Context<'a, (), Error>;

async fn my_check(ctx: Context<'_>) -> Result<bool, Error> {
    println!(
        "In command specific check: {:?}",
        ctx.invocation_data::<&str>().await.as_deref()
    );

    Ok(true)
}

async fn my_autocomplete(ctx: Context<'_>, _: &str) -> impl Iterator<Item = u32> {
    println!(
        "In autocomplete: {:?}",
        ctx.invocation_data::<&str>().await.as_deref()
    );

    std::iter::empty()
}

/// Test command to ensure that invocation_data works
#[poise::command(prefix_command, slash_command, check = "my_check")]
pub async fn invocation_data_test(
    ctx: Context<'_>,
    #[description = "Whether this command should succeed (yes if 0, no otherwise)"]
    #[autocomplete = "my_autocomplete"]
    should_succeed: u32,
) -> Result<(), Error> {
    println!(
        "In command: {:?}",
        ctx.invocation_data::<&str>().await.as_deref()
    );

    if should_succeed > 0 {
        Ok(())
    } else {
        Err("")
    }
}

#[tokio::main]
async fn main() {
    poise::Framework::builder()
        .token(std::env::var("TOKEN").unwrap())
        .user_data_setup(move |ctx, _, framework| {
            Box::pin(async move {
<<<<<<< HEAD
                poise::serenity_prelude::GuildId(
                    std::num::NonZeroU64::new(703332075914264606).unwrap(),
                )
                .set_application_commands(
                    ctx,
                    poise::samples::create_application_commands(&framework.options().commands),
                )
                .await
                .unwrap();
=======
                poise::serenity_prelude::GuildId(703332075914264606)
                    .set_application_commands(ctx, |b| {
                        *b = poise::builtins::create_application_commands(
                            &framework.options().commands,
                        );
                        b
                    })
                    .await
                    .unwrap();
>>>>>>> df788fee
                Ok(())
            })
        })
        .options(poise::FrameworkOptions {
            pre_command: |ctx| {
                Box::pin(async move {
                    println!(
                        "In pre_command: {:?}",
                        ctx.invocation_data::<&str>().await.as_deref()
                    );
                })
            },
            command_check: Some(|ctx| {
                Box::pin(async move {
                    // Global command check is the first callback that's invoked, so let's set the
                    // data here
                    println!("Writing invocation data!");
                    ctx.set_invocation_data("hello").await;

                    println!(
                        "In global check: {:?}",
                        ctx.invocation_data::<&str>().await.as_deref()
                    );

                    Ok(true)
                })
            }),
            post_command: |ctx| {
                Box::pin(async move {
                    println!(
                        "In post_command: {:?}",
                        ctx.invocation_data::<&str>().await.as_deref()
                    );
                })
            },
            on_error: |err| {
                Box::pin(async move {
                    match err {
                        poise::FrameworkError::Command { ctx, .. } => {
                            println!(
                                "In on_error: {:?}",
                                ctx.invocation_data::<&str>().await.as_deref()
                            );
                        }
                        err => poise::builtins::on_error(err).await.unwrap(),
                    }
                })
            },

            commands: vec![invocation_data_test()],
            prefix_options: poise::PrefixFrameworkOptions {
                prefix: Some("~".into()),
                ..Default::default()
            },
            ..Default::default()
        })
        .run()
        .await
        .unwrap();
}<|MERGE_RESOLUTION|>--- conflicted
+++ resolved
@@ -51,27 +51,13 @@
         .token(std::env::var("TOKEN").unwrap())
         .user_data_setup(move |ctx, _, framework| {
             Box::pin(async move {
-<<<<<<< HEAD
-                poise::serenity_prelude::GuildId(
-                    std::num::NonZeroU64::new(703332075914264606).unwrap(),
-                )
-                .set_application_commands(
-                    ctx,
-                    poise::samples::create_application_commands(&framework.options().commands),
-                )
-                .await
-                .unwrap();
-=======
-                poise::serenity_prelude::GuildId(703332075914264606)
-                    .set_application_commands(ctx, |b| {
-                        *b = poise::builtins::create_application_commands(
-                            &framework.options().commands,
-                        );
-                        b
-                    })
+                poise::serenity_prelude::GuildId::new(703332075914264606)
+                    .set_application_commands(
+                        ctx,
+                        poise::builtins::create_application_commands(&framework.options().commands),
+                    )
                     .await
                     .unwrap();
->>>>>>> df788fee
                 Ok(())
             })
         })
